''' Useful stuff having to do with data handling and processing.
The Spectrum class is nice for working with dbm and linear units, and also for interpolating at any value.
findPeaks obviously is important.
'''
import matplotlib.pyplot as plt
import numpy as np
from scipy import interpolate
from IPython import display
import lightlab.util.io as io
from lightlab import logger


class MeasuredFunction(object):
    ''' Takes measured points and can be called and processed in various ways

        Calling the object interpolates for the array of provided test values.

        Supports addition and subtraction with the +/- operators.
            * **not commutative**
            * The domain used will be the one on the left of the operator

        For simple plotting on the current axis, use :meth:`simplePlot`
    '''
    def __init__(self, abscissaPoints, ordinatePoints, unsafe=False):
        '''
            Args:
                abscissaPoints (array): abscissa, a.k.a. independent variable, a.k.a. domain
                ordinatePoints (array): ordinate, a.k.a. dependent variable, a.k.a. range
                unsafe (bool): if True, faster, give it 1-D np.ndarrays of the same length, or you will get weird errors later on
        '''
        if unsafe:
            self.absc = abscissaPoints
            self.ordi = ordinatePoints
        else:
            checkVals = [None, None]
            for iv, arr in enumerate((abscissaPoints, ordinatePoints)):
                if isinstance(arr, np.ndarray):
                    if arr.ndim > 1:
                        raise ValueError('Must be a one dimensional array. Got shape ' + str(arr.shape))
                    if arr.ndim == 0:
                        arr = np.array([arr])
                    checkVals[iv] = arr.copy()
                elif isinstance(arr, (list, tuple)):
                    checkVals[iv] = np.array(arr)
                elif np.isscalar(arr):
                    checkVals[iv] = np.array([arr])
                else:
                    raise TypeError('Unsupported type: ' + str(type(arr)) + '. Need np.ndarray, scalar, list, or tuple')
            self.absc, self.ordi = tuple(checkVals)
            if self.absc.shape != self.ordi.shape:
                raise ValueError('Shapes do not match. Got ' + str(self.absc.shape) + ' and ' + str(self.ordi.shape))

    ''' Data structuring and usage stuff ''' #pylint: disable=W0105
    def __call__(self, testAbscissa=None):
        ''' Interpolates the discrete function

            Args:
                testAbscissa (array): test points in the domain

            Returns:
                testOrdinate (array): interpolated output values
        '''
        if np.isscalar(self.absc):
            return self.ordi[0]
        return np.interp(testAbscissa, self.absc, self.ordi)

    def __len__(self):
        return len(self.absc)

    def __getitem__(self, sl):
        ''' Slice this function.

            Args:
                sl (int, slice): which indeces to pick out

            Returns:
                (MeasuredFunction/<childClass>): sliced version
        '''
        if type(sl) not in [int, slice]:
            raise ValueError('MeasuredFunction [] only works with integers and slices. ' +
                'Got ' + str(sl) + ' (' + str(type(sl)) + ').')
        newAbsc = self.absc[sl]
        newOrdi = self.ordi[sl]
        return self.__newOfSameSubclass(newAbsc, newOrdi)

    def getData(self):
        ''' Gives a tuple of the enclosed array data.

            It is copied, so you can do what you want with it

            Returns:
                tuple(array,array): the enclosed data
        '''
        return np.copy(self.absc), np.copy(self.ordi)

    def copy(self):
        ''' Gives a copy, so that further operations can be performed without side effect.

            Returns:
                (MeasuredFunction/<childClass>): new object with same properties
        '''
        return self.__newOfSameSubclass(self.absc, self.ordi)

    def save(self, savefile=None):
        if savefile is None:
            logger.error('Warning: No save file specified')
        io.saveMat(savefile, {'absc': self.absc, 'ordi': self.ordi})

    def load(self, savefile=None):
        if savefile is None:
            logger.warning('Warning: No save file specified')
        dataDict = io.loadMat(savefile)
        self.absc, self.ordi = dataDict['absc'], dataDict['ordi']
        return self

    @classmethod
    def loadFromFile(cls, savefile=None):
        if savefile is None:
            logger.warning('Warning: No save file specified')
        dataDict = io.loadMat(savefile)
        absc, ordi = dataDict['absc'], dataDict['ordi']
        return cls(absc, ordi)

    def simplePlot(self, *args, livePlot=False, **kwargs):
        ''' Plots on the current axis

        Args:
            *args (tuple): arguments passed through to ``pyplot.plot``
            **kwargs (dict): arguments passed through to ``pyplot.plot``

        Returns:
            Whatever is returned by ``pyplot.plot``
        '''
        curve = plt.plot(*(self.getData() + args), **kwargs)
        if 'label' in kwargs.keys():
            plt.legend()
        if livePlot:
            display.clear_output(wait=True)
            display.display(plt.gcf())
        return curve

    ''' Simple data handling operations ''' #pylint: disable=W0105
    def __newOfSameSubclass(self, newAbsc, newOrdi):
        ''' Helper functions that ensures proper inheritance of other methods.

            Returns a new object of the same type and
            with the same metadata (i.e. everything but absc and ordi) as self.

            This is useful for many kinds of operations where the returned
            MeasuredFunction or ChildClass is further processed

            Args:
                newAbsc (array): abscissa of new MeasuredFunction
                newOrdi (array): ordinate of new MeasuredFunction

            Returns:
                (MeasuredFunction): new object, which is a child class of MeasuredFunction
        '''
        newObj = type(self)(newAbsc.copy(), newOrdi.copy(), unsafe=True)
        for attr, val in self.__dict__.items():
            if attr not in ['absc', 'ordi']:
                newObj.__dict__[attr] = val
        return newObj

    def getSpan(self):
        ''' The span of the domain

            Returns:
                (list[float,float]): the minimum and maximum abscissa points
        '''
        return [min(self.absc), max(self.absc)]

    def getRange(self):
        ''' The span of the ordinate

            Returns:
                (list[float,float]): the minimum and maximum values
        '''
        return [min(self.ordi), max(self.ordi)]

    def crop(self, segment):
        ''' Crop abscissa to segment domain

            Args:
                segment (list[float,float]): the span of the new abscissa domain

            Returns:
                MeasuredFunction: new object
        '''
        dx = abs(np.diff(self.absc[0:2])[0])
        newAbsc = np.arange(*(tuple(segment) + (dx,)))
        return self.__newOfSameSubclass(newAbsc, self(newAbsc))

    def clip(self, amin, amax):
        ''' Clip ordinate to min/max range

            Args:
                amin (float): minimum value allowed in the new MeasuredFunction
                amax (float): maximum value allowed in the new MeasuredFunction

            Returns:
                MeasuredFunction: new object
        '''
        return self.__newOfSameSubclass(self.absc, np.clip(self.ordi, amin, amax))

    def shift(self, shiftBy):
        ''' Shift abscissa. Good for biasing wavelengths.

            Args:
                shiftBy (float): the number that will be added to the abscissa

            Returns:
                MeasuredFunction: new object
        '''
        return self.__newOfSameSubclass(self.absc + shiftBy, self.ordi)

    def flip(self):
        ''' Flips the abscissa, BUT DOES NOTHING the ordinate.

            Usually, this is meant for spectra centered at zero.
            I.e.: flipping would be the same as negating abscissa

            Returns:
                MeasuredFunction: new object
        '''
        return self.__newOfSameSubclass(self.absc[::-1], self.ordi)

    def debias(self):
        ''' Removes mean from the function

            Returns:
                MeasuredFunction: new object
        '''
        bias = np.mean(self.ordi)
        return self.__newOfSameSubclass(self.absc, self.ordi - bias)

    def unitRms(self):
        ''' Returns function with unit RMS or power
        '''
        rmsVal = rms(self.debias().ordi)
        return self * (1 / rmsVal)

    def getMean(self):
        return np.mean(self.ordi)

    def resample(self, nsamp=100):
        ''' Resample over the same domain span, but with a different number of points.

            Args:
                nsamp (int): number of samples in the new object

            Returns:
                MeasuredFunction: new object
        '''
        newAbsc = np.linspace(*self.getSpan(), int(nsamp))
        return self.__newOfSameSubclass(newAbsc, self(newAbsc))

    def uniformlySample(self):
        ''' Makes sure samples are uniform

            Returns:
                MeasuredFunction: new object
        '''
        dxes = np.diff(self.absc)
        if all(dxes == dxes[0]):
            return self
        else:
            return self.resample(len(self))

    def addPoint(self, xyPoint):
        ''' Adds the (x, y) point to the stored absc and ordi

            Args:
                xyPoint (tuple): x and y values to be inserted

            Returns:
                None: modifies this object
        '''
        x, y = xyPoint
        for i in range(len(self)):
            if x < self.absc[i]:
                break
        else:
            i = len(self)
        self.absc = np.insert(self.absc, i, x)
        self.ordi = np.insert(self.ordi, i, y)


    ''' Signal processing stuff ''' #pylint: disable=W0105
    def lowPass(self, windowWidth=None, mode='valid'):
        ''' Low pass filter performed by convolving a moving average window.

            The convolutional ``mode`` can be one of the following string tokens
                * 'valid': the new span is reduced, but data is good looking
                * 'same': new span is the same as before, but there are edge artifacts

            Args:
                windowWidth (float): averaging window width in units of the abscissa
                mode (str): convolutional mode

            Returns:
                MeasuredFunction: new object
        '''
        if windowWidth is None:
            windowWidth = (max(self.absc) - min(self.absc)) / 10
        dx = abs(np.diff(self.absc[0:2])[0])
        windPts = np.int(windowWidth / dx)
        if windPts % 2 == 0: # Make sure windPts is odd so that basis doesn't shift
            windPts += 1
        if windPts >= np.size(self.ordi):
            raise Exception('windowWidth is ' + str(windPts) + ' wide, which is bigger than the data itself (' + str(np.size(self.ordi)) + ')')

        filt = np.ones(windPts) / windPts
        invalidIndeces = int((windPts - 1) / 2)

        if mode=='valid':
            newAbsc = self.absc[invalidIndeces:-invalidIndeces].copy()
            newOrdi = np.convolve(filt, self.ordi, mode='valid')
        elif mode=='same':
            newAbsc = self.absc.copy()
            newOrdi = self.ordi.copy()
            newOrdi[invalidIndeces:-invalidIndeces] = np.convolve(filt, self.ordi, mode='valid')
        return self.__newOfSameSubclass(newAbsc, newOrdi)

    def deleteSegment(self, segment):
        ''' Removes the specified segment from the abscissa.

            This means calling within this segment will give the first-order interpolation of its edges.

            Usually, deleting is followed by splicing in some new data in this span

            Args:
                segment (list[float,float]): span over which to delete stored points

            Returns:
                MeasuredFunction: new object
        '''
        nonNullInds = np.logical_or(self.absc < min(segment), self.absc > max(segment))
        newAbsc = self.absc[nonNullInds]
        return self.__newOfSameSubclass(newAbsc, self(newAbsc))

    def splice(self, other, segment=None):
        ''' Returns a Spectrum that is this one,
            except with the segment replaced with the other one's data

            The abscissa of the other matters.
            There is nothing changing (abscissa, ordinate) point pairs,
            only moving them around from ``other`` to ``self``.

            If segment is not specified, uses the full domain of the other

            Args:
                other (MeasuredFunction): the origin of new data
                segment (list[float,float]): span over which to do splice stored points

            Returns:
                MeasuredFunction: new object
        '''
        if segment is None:
            segment = other.getSpan()
        spliceInds = np.logical_and(self.absc > min(segment), self.absc < max(segment))
        newOrdi = self.ordi.copy()
        newOrdi[spliceInds] = other(self.absc[spliceInds])
        return self.__newOfSameSubclass(self.absc, newOrdi)

    def invert(self, yVals, directionToDescend=None):
        ''' Descends down the function until yVal is reached in ordi. Returns the absc value

            If the function is peaked, you should specify a direction to descend.

            If the function is approximately monotonic, don't worry about it.

            Args:
                yVals (scalar, ndarray): array of y values to descend to
                directionToDescend (['left', 'right', None]): use if peaked function to tell which side.
                    Not used if monotonic

            Returns:
                (scalar, ndarray): corresponding x values
        '''
        maxInd = np.argmax(self.ordi)
        minInd = np.argmin(self.ordi)
        if directionToDescend is None:
            if minInd < maxInd:
                directionToDescend = 'left'
            else:
                directionToDescend = 'right'
        if np.isscalar(yVals):
            yValArr = np.array([yVals])
        else:
            yValArr = yVals
        xValArr = np.zeros(yValArr.shape)
        for iVal, y in enumerate(yValArr):
            xValArr[iVal] = interpInverse(*self.getData(),
                startIndex=maxInd,
                direction=directionToDescend,
                threshVal=y)
        if np.isscalar(yVals):
            return xValArr[0]
        else:
            return xValArr

    def centerOfMass(self):
        ''' Returns abscissa point where mass is centered '''
        deb = self.debias().clip(0, None)
        weighted = np.multiply(*deb.getData())
        com = np.sum(weighted) / np.sum(deb.ordi)
        return com

    def moment(self, order=2, relativeGauss=False):
        ''' The order'th moment of the function

            Args:
                order (integer): the polynomial moment of inertia. Don't trust the normalization of > 2'th order.
                    order = 1: mean
                    order = 2: variance
                    order = 3: skew
                    order = 4: kurtosis

            Returns:
                (float): the specified moment
        '''
        mean = np.mean(self.ordi)
        if order == 1:
            return mean
        variance = np.mean(np.power(self.ordi - mean, 2))
        if order==2:
            return variance
        if order==4:
            kurtosis = np.mean(np.power(self.ordi - mean, 4))
            kurtosis /= variance ** 2
            if relativeGauss:
                kurtosis -= 3
            return kurtosis

    ''' Peak and trough related ''' #pylint: disable=W0105
    def findResonanceFeatures(self, **kwargs):
        ''' A convenient wrapper for :py:func:`findPeaks` that works with this class.

            Args:
                **kwargs: kwargs passed to :py:func:`findPeaks`

            Returns:
                list[ResonanceFeature]: the detected features as nice objects
        '''
        mFun = self.uniformlySample()
        dLam = np.diff(mFun.getSpan())[0] / len(mFun)

        xArr, yArr = mFun.getData()

        # Use the class-free peakfinder on arrays
        pkInds, pkIndWids = findPeaks(yArr, **kwargs)

        # Translate back into units of the original MeasuredFunction
        pkLambdas = xArr[pkInds]
        pkAmps = yArr[pkInds]
        pkWids = pkIndWids * dLam

        # Package into resonance objects
        try:
            isPeak = kwargs['isPeak']
        except KeyError:
            isPeak = True
        resonances = np.empty(len(pkLambdas), dtype=object)
        for iPk in range(len(resonances)):
            resonances[iPk] = ResonanceFeature(pkLambdas[iPk], pkWids[iPk], pkAmps[iPk], isPeak=isPeak)
        return resonances

    def refineResonanceWavelengths(self, filtShapes, seedRes=None, isPeak=None):
        ''' Convolutional resonance correction to get very robust resonance wavelengths

            Does the resonance finding itself, unless an initial approximation is provided.

            Also, has some special options for ``Spectrum`` types to make sure db/lin is optimal

            Args:
                filtShapes (list[MeasuredFunction]): shapes of each resonance. Must be in order of ascending abscissa/wavelength
                seedRes (list[ResonanceFeature]): rough approximation of resonance properties. If None, this method will find them.
                isPeak (bool): required to do peak finding, but not used if ``seedRes`` is specified

            Returns:
                list[ResonanceFeature]: the detected and refined features as nice objects

            Todo:
                take advantage of fft convolution for speed
        '''
        if seedRes is None:
            if isPeak is None:
                raise Exception('If seed resonance is not specified, isPeak must be specified.')
            seedRes = self.findResonanceFeatures(expectedCnt=len(filtShapes), isPeak=isPeak)
        else:
            isPeak = seedRes[0].isPeak
        fineRes = np.array([r.copy() for r in seedRes])

        useFilts = filtShapes.copy()
        if type(self) == Spectrum:
            # For Spectrum objects only
            if isPeak:
                spectFun = self.lin()  # pylint: disable=no-member
            else:
                spectFun = 1 - self.lin()  # pylint: disable=no-member
            for i in range(len(filtShapes)):
                if type(filtShapes[i]).__name__ != 'Spectrum':
                    raise Exception('If calling object is Spectrum, the filter shapes must also be Spectrum types')
                if isPeak:
                    useFilts[i] = filtShapes[i].lin()
                else:
                    useFilts[i] = 1 - filtShapes[i].lin()
        else:
            spectFun = self

        confidence = 1000
        for i,r in enumerate(fineRes):
            thisFilt = useFilts[i]
            cropWind = max(thisFilt.absc) * np.array([-1, 1])
            subSpect = spectFun.shift(-r.lam).crop(cropWind)
            basis = subSpect.absc
            convArr = np.convolve(subSpect(basis), thisFilt(basis)[::-1], 'same')
            lamOffset = basis[np.argmax(convArr)]
            fineRes[i].lam = r.lam + lamOffset
            thisConf = np.max(convArr) / np.sum(thisFilt(basis) ** 2)
            confidence = min(confidence, thisConf)
        return fineRes, confidence


    ''' Mathematics

        Operands must be either
            the same subclass of MeasuredFunction, or
            scalar numbers, or
            functions/bound methods: these must be callable with one argument that is an ndarray
                Please god no side-effects in these functions

        The returned result is the same subclass as self,
        and its properties other than absc and ordi will be the SAME as the first operand
    ''' #pylint: disable=W0105
    def __binMathHelper(self, other):
        ''' returns the new abcissa and a tuple of arrays: the ordinates to operate on
        '''
        # if type(other).__name__ == type(self).__name__: # using name to get around autoreload bug
        #     for obj in (self, other):
        #         if isinstance(obj.ordi, MeasuredFunction):
        #             raise TypeError('You have an ordinate that is a MeasuredFunction!' +
        #                 ' This is a common error. In ' + str(obj))
        #     if np.all(self.absc == other.absc):
        #         newAbsc = self.absc
        #         ords = (self.ordi, other.ordi)
        #     else:
        #         newAbsc = type(self).__minAbsc(self, other)
        #         ords = (self(newAbsc), other(newAbsc))
        # elif isinstance(other, (float, int)) or np.isscalar(other):
        #     newAbsc = self.absc
        #     ords = (self.ordi, other * np.ones(len(newAbsc)))
        # elif isinstance(other, (types.FunctionType, types.MethodType)):
        #     newAbsc = self.absc
        #     try:
        #         ords = (self.ordi, other(newAbsc))
        #     except Exception as err:
        #         logger.error('Call to {} failed'.format(other))
        #         raise err
        # else:
        #     raise TypeError('Unsupported types for binary math: ' + type(self).__name__ + ', ' + type(other).__name__)
        # return newAbsc, ords
        try:
            ab = other.absc
        except AttributeError: # in other.absc
            pass
        else:
            if np.all(ab == self.absc):
                newAbsc = self.absc
                ords = (self.ordi, other.ordi)
            else:
                newAbsc = type(self).__minAbsc(self, other)
                ords = (self(newAbsc), other(newAbsc))
            return newAbsc, ords

        newAbsc = self.absc
        try:
            other = float(other)
        except TypeError: # not an int, float, or np.ndarry with all singleton dimensions
            pass
        else:
            ords = (self.ordi, other * np.ones(len(newAbsc)))
            return newAbsc, ords

        try:
            othOrd = other(newAbsc)
        except TypeError: # not callable
            pass
        else:
            ords = (self.ordi, othOrd)
            return newAbsc, ords

        # time to fail
        if isinstance(other, np.ndarray):
            raise TypeError('Cannot do binary math with MeasuredFunction and numpy array')
        for obj in (self, other):
            if isinstance(obj.ordi, MeasuredFunction):
                raise TypeError('You have an ordinate that is a MeasuredFunction!' +
                    ' This is a common error. It\'s in ' + str(obj))
        raise TypeError('Unsupported types for binary math: ' + type(self).__name__ + ', ' + type(other).__name__)


    @staticmethod
    def __minAbsc(fa, fb):
        ''' Get the shorter abscissa '''
        selfRange = abs(fa.absc[0] - fa.absc[-1])
        otherRange = abs(fb.absc[0] - fb.absc[-1])
        if selfRange < otherRange:
            newAbsc = fa.absc.copy()
        else:
            newAbsc = fb.absc.copy()
        return newAbsc

    def __sub__(self, other):
        ''' Returns the subtraction of the two functions, in the domain of the shortest abscissa object.
        The other object can also be a scalar '''
        newAbsc,ords = self.__binMathHelper(other)
        return self.__newOfSameSubclass(newAbsc, ords[0] - ords[1])

    def __rsub__(self, other):
        newAbsc,ords = self.__binMathHelper(other)
        return self.__newOfSameSubclass(newAbsc, ords[1] - ords[0])

    def __add__(self, other):
        ''' Returns the subtraction of the two functions, in the domain of the shortest abscissa object.
        The other object can also be a scalar '''
        newAbsc,ords = self.__binMathHelper(other)
        return self.__newOfSameSubclass(newAbsc, ords[0] + ords[1])

    def __radd__(self, other):
        return self.__add__(other)

    def __mul__(self, other):
        ''' Returns the product of the two functions, in the domain of the shortest abscissa object.
        The other object can also be a scalar '''
        newAbsc,ords = self.__binMathHelper(other)
        return self.__newOfSameSubclass(newAbsc, ords[0] * ords[1])

    def __rmul__(self, other):
        return self.__mul__(other)

    def __truediv__(self, other):
        return self * (1 / other)

    def __rdiv__(self, other):
        raise NotImplementedError('MeasuredFunction does not support right division. If DB, try subtraction')

    def __eq__(self, other):
        if isinstance(self, type(other)):
            return np.all(self.absc == other.absc) and np.all(self.ordi == other.ordi)
        return False


class Spectrum(MeasuredFunction): # pylint: disable=abstract-method
    ''' simply stores a nm, dbm pair

        Also provides some decent handling of linear/dbm units.

        Use :meth:`lin` and :meth:`dbm` to make sure what you're getting
        for things like binary math and peakfinding, etc.
    '''
    def __init__(self, nm, power, inDbm=True, unsafe=False):
        '''
            Args:
                nm (array): abscissa
                power (array): ordinate
                inDbm (bool): is the ``power`` in linear or dbm units?
        '''
        super().__init__(nm, power, unsafe=unsafe)
        self.__inDbm = inDbm

    @property
    def inDbm(self):
        ''' Is it in dbm units currently?

            Returns:
                bool:
        '''
        return self.__inDbm

    # @inDbm.setter
    # def inDbm(self, newInDbm=True):
    #     ''' Changes overall state of the spectrum '''
    #     raise Exception('Spectrum dbm/linear is immutable.')

    def lin(self):
        ''' The spectrum in linear units

            Returns:
                Spectrum: new object
        '''
        if not self.inDbm:
            return type(self)(self.absc.copy(), self.ordi.copy(), inDbm=False)
        else:
            return type(self)(self.absc.copy(), 10 ** (self.ordi.copy() / 10), inDbm=False)

    def db(self):
        ''' The spectrum in decibel units

            Returns:
                Spectrum: new object
        '''
        if self.inDbm:
            return type(self)(self.absc.copy(), self.ordi.copy(), inDbm=True)
        else:
            clippedOrdi = np.clip(self.ordi, 1e-12, None)
            return type(self)(self.absc.copy(), 10 * np.log10(clippedOrdi), inDbm=True)

    def __binMathHelper(self, other):
        ''' Adds a check to make sure lin/db is in the same state '''
        if type(other) is type(self) and other.inDbm is not self.inDbm:
            raise Exception('Can not do binary math on Spectra in different formats')
        return super().__binMathHelper(other)

    def findResonanceFeatures(self, **kwargs):
        ''' Overloads :py:mod:``MeasuredFunction.findResonanceFeatures`` to make sure it's in db scale

            Args:
                **kwargs: kwargs passed to :py:mod:`findPeaks`

            Returns:
                list[ResonanceFeature]: the detected features as nice objects
        '''
        kwargs['isDb'] = True
        return MeasuredFunction.findResonanceFeatures(self.db(), **kwargs)


class ResonanceFeature(object):
    ''' A data holder for resonance features (i.e. peaks or dips)

        Attributes:
            lam (float): center wavelength
            fwhm (float): full width half maximum -- can be less if the extinction depth is less than half
            amp (float): peak amplitude
            isPeak (float): is it a peak or a dip
    '''
    def __init__(self, lam, fwhm, amp, isPeak=True):
        self.lam = lam
        self.fwhm = fwhm
        self.amp = amp
        self.isPeak = isPeak

    def copy(self):
        ''' Simple copy so you can modify without side effect

            Returns:
                ResonanceFeature: new object
        '''
        return ResonanceFeature(self.lam.copy(), self.fwhm.copy(), self.amp.copy(), self.isPeak)

    def __plottingData(self):
        ''' Gives a polygon represented by 5 points

            Returns:
                list[tuple]: 5-element list of (x,y) tuples representing points of a polygon
        '''
        w = self.fwhm
        x = self.lam - w/2
        if self.isPeak:
            h = 6
            y = self.amp - h/2
        else:
            h = -self.amp
            y = self.amp - 3
        return type(self).__box2polygon(x,y,w,h)

    def simplePlot(self, *args, **kwargs):
        ''' Plots a box to visualize the resonance feature

            The box is centered on the peak ``lam`` and ``amp`` with a width of ``fwhm``.

            Args:
                *args: args passed to ``pyplot.plot``
                **kwargs: kwargs passed to ``pyplot.plot``

            Returns:
                whatever ``pyplot.plot`` returns
        '''
        return plt.plot(*(self.__plottingData() + args), **kwargs)

    @staticmethod
    def __box2polygon(x,y,w,h):
        w = abs(w)
        h = abs(h)
        xa = x * np.ones(5)
        ya = y * np.ones(5)
        xa[1:3] += w
        ya[2:4] += h
        return (xa, ya)


class PeakFinderError(RuntimeError):
    pass

# Classless peak finding and monotonic descent functions
def findPeaks(yArrIn, isPeak=True, isDb=False, expectedCnt=1, descendMin=1, descendMax=3, minSep=0):
    '''Takes an array and finds a specified number of peaks

        Looks for maxima/minima that are separated from others, and
        stops after finding ``expectedCnt``

        Args:
            isDb (bool): treats dips like DB dips, so their width is relative to outside the peak, not inside
            descendMin (float): minimum amount to descend to be classified as a peak
            descendMax (float): amount to descend down from the peaks to get the width (i.e. FWHM is default)
            minSep (int): the minimum spacing between two peaks, in array index units

        Returns:
            array (float): indeces of peaks, sorted from biggest peak to smallest peak
            array (float): width of peaks, in array index units

        Raises:
            Exception: if not enough peaks found. This plots on fail, so you can see what's going on
    '''
    xArr = np.arange(len(yArrIn))
    yArr = yArrIn.copy()
    sepInds = int(np.floor(minSep))

    pkInds = np.zeros(expectedCnt, dtype=int)
    pkWids = np.zeros(expectedCnt)
    blanked = np.zeros(xArr.shape, dtype=bool)

    if not isPeak:
        yArr = 0 - yArr

    descendBy = descendMax

    yArrOrig = yArr.copy()

    for iPk in range(expectedCnt):  # Loop over peaks
        logger.debug('--iPk = %s', iPk)
        isValidPeak = False
        for iAttempt in range(1000):  # Loop through falsities like edges and previously found peaks
            if isValidPeak:
                break
            logger.debug('Attempting to find actual')
            indOfMax = yArr.argmax()
            peakAmp = yArr[indOfMax]
            if isPeak or not isDb:
                absThresh = peakAmp - descendBy
            else:
                absThresh = min(descendBy, peakAmp-descendBy)
            logger.debug('absThresh = %s', absThresh)

            # Didn't find a peak anywhere
            if blanked.all() or absThresh <= np.amin(yArr) or iAttempt == 999:
                descendBy -= .5                             # Try reducing the selectivity
                if descendBy >= descendMin:
                    logger.debug('Reducing required descent to %s', descendBy)
                    continue
                else:
                    # plot a debug view of the spectrum that throws an error when exited
                    logger.warning('Found %s of %s peaks. Look at the plot.', iPk, expectedCnt)
                    plt.plot(yArr)
                    plt.plot(yArrOrig)
                    plt.show(block=True)
                    raise PeakFinderError('Did not find enough peaks exceeding threshold')

            # descend data down by a threshold amount
            logger.debug('-Left side')
            indL,validL = descend(yArr, blanked, indOfMax - sepInds, 'left', absThresh)
            logger.debug('-Right side')
            indR,validR = descend(yArr, blanked, indOfMax + sepInds, 'right', absThresh)
            hmInds = [indL, indR+1]
            isValidPeak = validL and validR
            # throw out data around this peak by minimizing yArr and recording as blank
            yArr[hmInds[0]:hmInds[1]] = np.amin(yArr)
            blanked[hmInds[0]:hmInds[1]] = True
        logger.debug('Successfully found a peak')
        pkInds[iPk] = int(np.mean(hmInds))
        pkWids[iPk] = np.diff(hmInds)[0]
    return pkInds, pkWids

def descend(yArr, invalidIndeces, startIndex, direction, threshVal):
    ''' From the start index, descend until reaching a threshold level and return that index
    If it runs into the invalidIndeces or an edge, returns i at the edge of validity and False for validPeak
    '''
    iterUntilFail = len(yArr)  # number of tries before giving up to avoid hang
    if direction in [0, -1, 'left']:
        sideSgn = -1
    elif direction in [1, 'right']:
        sideSgn = 1
    i = startIndex
    validPeak = True
    tooCloseToEdge = False
    tooCloseToOtherPeak = False
    for _ in range(iterUntilFail):
        if not validPeak:
            break

        if i+sideSgn <= -1 or i+sideSgn > len(yArr):
            tooCloseToEdge = True
            logger.debug('Descend: too close to edge of available range')
        if invalidIndeces[i]:
            tooCloseToOtherPeak = True
            logger.debug('Descend: too close to another peak')
        validPeak = not tooCloseToEdge and not tooCloseToOtherPeak

        if yArr[i] <= threshVal:
            break

<<<<<<< HEAD
        logger.debug('Index %s: blanked=%s, yArr=%s', i, invalidIndeces[i], yArr[i])
=======
        # logger.debug('Index {}: blanked={}, yArr={}'.format(i, invalidIndeces[i], yArr[i]))
>>>>>>> 0c754077
        i += sideSgn
    else:
        validPeak = False
    return i, validPeak

def interpInverse(xArrIn, yArrIn, startIndex, direction, threshVal):
    ''' Gives a float representing the interpolated x value that gives y=threshVal '''
    xArr = xArrIn.copy()
    yArr = yArrIn.copy()
    if direction == 'left':
        xArr = xArr[::-1]
        yArr = yArr[::-1]
        startIndex = len(xArr) - 1 - startIndex
    xArr = xArr[startIndex:]
    yArr = yArr[startIndex:]
    yArr = yArr - threshVal

    possibleRange = (np.min(yArrIn), np.max(yArrIn))
    #warnStr = 'Inversion requested y = {}, but {} of range is {}'
    if threshVal < possibleRange[0]:
        logger.warning('Inversion requested y = %s, but %s of range is %s', threshVal, 'minimum', np.min(yArrIn))
        return xArr[-1]
    elif threshVal > possibleRange[1]:
        logger.warning('Inversion requested y = %s, but %s of range is %s', threshVal, 'maximum', np.max(yArrIn))
        return xArr[0]

    fakeInvalidIndeces = np.zeros(len(yArr), dtype=bool)
    iHit, isValid = descend(yArr, fakeInvalidIndeces, startIndex=0, direction='right', threshVal=0)
    if not isValid:
        logger.warning('Did not descend across threshold. Returning minimum')
        return xArr[np.argmin(yArr)]
        # plt.plot(yArr)
        # raise Exception
    elif iHit in [0]:
        return xArr[iHit]
    else: # interpolate
        q = yArr[iHit-1:iHit+1][::-1]
        v = xArr[iHit-1:iHit+1][::-1]
        return np.interp(0, q, v)


class MeasuredSurface(object):
    ''' Basically a two dimensional measured function '''
    def __init__(self, absc, ordi):
        if type(absc) == np.ndarray and absc.ndim != 1:
            raise Exception('absc should be a 2-element list of arrays or an array of objects (which are arrays)')
        if len(absc) != 2:
            raise Exception('Wrong number of abscissas. Need two')
        abscshape = np.zeros(2)
        for iDim in range(2):
            abscshape[iDim] = len(absc[iDim])
        if not np.all(ordi.shape == abscshape):
            raise Exception('Dimensions of ordinate and abscissa do not match')
        self.absc = absc
        self.ordi = ordi

    @classmethod
    def fromFunctionBundle(cls, otherBund, addedAbsc=None):
        ''' gives back a MeasuredSurface from a function Bundle

            Params:
                otherBund: The FunctionBundle. The ordering matters
                addedAbsc: the other dimension abscissa array (default, integers)

            Returns:
                MeasuredSurface object
        '''
        existingAbsc = otherBund.absc
        if addedAbsc is None:
            addedAbsc = np.arange(otherBund.nDims)
        return cls([addedAbsc, existingAbsc], otherBund.ordiMat)

    def __call__(self, testAbscissaVec=None):
        f = interpolate.interp2d(*self.absc, z=self.ordi, kind='cubic')
        return f(*testAbscissaVec)

    def item(self, index, dim=None):
        if np.isscalar(index):
            assert(dim is not None)
            newAbsc = self.absc[dim]
            if dim == 0:
                newOrdi = self.ordi[index, :]
            else:
                newOrdi = self.ordi[:, index]
            return MeasuredFunction(newAbsc, newOrdi)
        else:
            assert(len(index) == 2)
            firstDimMf = self.item(index[0], dim=0)
            return firstDimMf[index[1]]

    def shape(self):
        return self.ordi.shape

    def simplePlot(self, *args, **kwargs):
        import matplotlib.cm as cm
        if 'cmap' not in kwargs.keys():
            kwargs['cmap'] = cm.inferno  # pylint: disable=no-member
        if 'shading' not in kwargs.keys():
            kwargs['shading'] = 'flat'
        YY, XX = np.meshgrid(self.absc[0], self.absc[1])
        plt.pcolormesh(XX, YY, np.array(self.ordi.T), *args, **kwargs)
        plt.autoscale(tight=True)

    # def cut(self, dim, value):
    #     oneDimMf = MeasuredFunction()
    #     for abOtherDim in self.absc[1-dim]:

class MeasuredErrorField(object):
    ''' A field that hold two abscissa arrays and two ordinate matrices

        Error is the measuredGrid - nominalGrid, which is a vector field
    '''
    def __init__(self, nominalGrid, measuredGrid):
        assert(nominalGrid.ndim == 3)
        self.nomiGrid = nominalGrid
        if measuredGrid.ndim == 4:
            self.measGrid = np.mean(measuredGrid, axis=0)
        elif measuredGrid.ndim == 3:
            self.measGrid = measuredGrid
        else:
            raise Exception('measuredGrid must be dimension 3 (meaned) or 4 (trials)')

    def __call__(self, testVec=None):
        xVec = self.nomiGrid[:,:,0]
        yVec = self.nomiGrid[:,:,1]
        uVec = self.measGrid[:,:,0]
        vVec = self.measGrid[:,:,1]
        u = interpolate.interp2d(xVec, yVec, uVec, kind='linear')
        v = interpolate.interp2d(xVec, yVec, vVec, kind='linear')
        testU = u(*testVec)[0]
        testV = v(*testVec)[0]
        return np.array([testU, testV])

    def errorAt(self, testVec=None):
        return self(testVec) - testVec

    def invert(self, desiredVec):
        reflectedVec = desiredVec - self.errorAt(desiredVec)
        avgErr = (self.errorAt(desiredVec) + self.errorAt(reflectedVec)) / 2
        commandVec = desiredVec - avgErr
        return commandVec

    def zeroCenteredSquareSize(self):
        ''' Very stupid, just look at corner points

            Returns:
                (tuple(float)): square sides of nominal and measured grids

        '''
        def cornerInd(grid, minOrMax):
            score = np.sum(grid, axis=2)
            cornerFlatInd = np.argmin(score) if minOrMax else np.argmax(score)
            return np.unravel_index(cornerFlatInd, grid.shape[:2])

        def zcSz(grid, corner):
            cornerVec = grid[(corner + (slice(None), ))]
            sqSide = np.min(np.abs(cornerVec))
            return sqSide

        nomiCornerInds = [cornerInd(self.nomiGrid, m) for m in [True, False]]
        nomiSq = np.min([zcSz(self.nomiGrid, nomiCornerInds[i]) for i in range(2)])
        measSq = np.min([zcSz(self.measGrid, nomiCornerInds[i]) for i in range(2)])
        return nomiSq, measSq



    # def __init__(self, abscissas, ordinates):
    #     if type(abscissas) == np.ndarray and absc.ndim != 1:
    #         raise Exception('absc should be a 2-element list of arrays or an array of objects (which are arrays)')
    #     if len(abscissas) != 2:
    #         raise Exception('Wrong number of abscissas. Need two')
    #     abscshape = np.zeros(2)
    #     for iDim in range(2):
    #         if abscissas[iDim].ndim != 1:
    #             raise Exception('abscissa elements must be 1d arrays')
    #         abscshape[iDim] = len(abscissas[iDim])

    #     if type(ordinates) == np.ndarray and absc.ndim != 1:
    #         raise Exception('ordinates should be a 2-element list of arrays or an array of objects (which are arrays)')
    #     if len(ordinates) != 2:
    #         raise Exception('Wrong number of ordinates. Need two')
    #     ordishape = np.zeros(2)
    #     for iSurf in range(2):
    #         if ordinates[iSurf].ndim != 2:
    #             raise Exception('ordinate elements must be 2d arrays')
    #         if not np.all(ordinates[iSurf].shape == abscshape):
    #             raise Exception('Dimensions of ordinate and abscissa do not match')

    #     self.surfs = np.empty(2, dtype=object)
    #     for iSurf in range(2):
    #         self.surfs[iSurf] = MeasuredSurface(abscissas, ordinates[iSurf])

class Spectrogram(MeasuredSurface):
    def __init__(self, *args):
        super().__init__(*args)


class Waveform(MeasuredFunction): # pylint: disable=abstract-method
    ''' stores a time, voltage pair. That's about it right now '''
    def __init__(self, t, v, unsafe=False):
        super().__init__(t, v, unsafe=unsafe)

    @classmethod
    def pulse(cls, tArr, tOn, tOff):
        vForm = np.zeros(len(tArr))
        vForm[tArr > tOn] = 1.
        vForm[tArr > tOff] = 0.
        return cls(tArr, vForm)

    @classmethod
    def whiteNoise(cls, tArr, rmsPow):
        vForm = np.random.randn(len(tArr))
        firstRms = rms(vForm)
        return cls(tArr, vForm * np.sqrt(rmsPow / firstRms))


class FunctionBundle(object):
    ''' A bundle of measured functions.

        The key is that they have the same abscissa base. This class will take care of resampling in a common abscissa base.
        The bundle can be:

        * iterated to get the individual MeasuredFunctions
        * operated on with other FunctionBundles
        * plotted with simplePlot and multiAxisPlot

        This provides nice plotting functions for things like eyes, but not decomposition methods: see `FunctionalBasis`
    '''
    def __init__(self, measFunList=None):
        ''' Can be initialized fully, or initialized with None to be built interactively.

            Args:
                measFunList (list[MeasuredFunction],None): list of MeasuredFunctions that must have the same abscissa.
        '''
        self.absc = None
        self.ordiMat = None
        self.memberType = None
        self.nDims = 0
        if measFunList is not None:
            if type(measFunList) is list:
                for m in measFunList:
                    self.addDim(m)
            else:
                self.addDim(measFunList)

    def addDim(self, newMeasFun):
        if self.absc is None:
            self.absc = newMeasFun.absc
            self.ordiMat = np.matrix(newMeasFun.ordi)
            self.memberType = type(newMeasFun)
        else:
            y = self._putInTimebase(newMeasFun) # This does the checking for type and timebase
            self.ordiMat = np.append(self.ordiMat, [y], axis=0)
        self.nDims += 1

    def __getitem__(self, index):
        ''' Iterator that gives out individual measured functions of the type used
        '''
        theOrdi = self.ordiMat[index,:].A1 # A1 is a special numpy thing that converts from matrix to 1-d array
        return self.memberType(self.absc, theOrdi)

    def __len__(self):
        return self.ordiMat.shape[0]

    def __mul__(self, other):
        if np.isscalar(other):
            other = np.ones(self.nDims) * other
        newObj = self.copy()
        for iDim in range(self.nDims):
            newObj.ordiMat[iDim] = self.ordiMat[iDim] * other[iDim]
        return newObj

    def __rmul__(self, other):
        return self.__mul__(other)

    def __truediv__(self, other):
        return self * (1 / other)

    def copy(self):
        newObj = type(self)()
        newObj.__dict__ = self.__dict__.copy()
        newObj.ordiMat = self.ordiMat.copy()
        return newObj

    def max(self):
        ''' Returns a single MeasuredFunction(subclass) that is the maximum of all in this bundle
        '''
        return self.memberType(self.absc, np.max(self.ordiMat, axis=0).A1)

    def min(self):
        ''' Returns a single MeasuredFunction(subclass) that is the minimum of all in this bundle
        '''
        return self.memberType(self.absc, np.min(self.ordiMat, axis=0).A1)

    def mean(self):
        ''' Returns a single MeasuredFunction(subclass) that is the mean of all in this bundle
        '''
        return self.memberType(self.absc, np.mean(self.ordiMat, axis=0).A1)

    def crop(self, segment):
        ''' Crop abscissa to segment domain

            Args:
                segment (list[float,float]): the span of the new abscissa domain

            Returns:
                MeasuredFunction: new object
        '''
        newObj = type(self)()
        for iFun in range(len(self)):
            fun = self[iFun].crop(segment)
            newObj.addDim(fun)
        return newObj

    def reverse(self):
        self.ordiMat = self.ordiMat[::-1]

    def unitRms(self):
        ''' Returns a bundle with each waveform in unit variance '''
        newBundle = type(self)()
        for wfm in self:
            newBundle.addDim(wfm.unitRms())
        return newBundle

    def resample(self, nsamp=100):
        ''' Resample over the same domain span, but with a different number of points.

            Args:
                nsamp (int): number of samples in the new object

            Returns:
                FunctionBundle: new object
        '''
        newBundle = type(self)()
        for item in self:
            newBundle.addDim(item.resample(nsamp))
        return newBundle

    def _putInTimebase(self, testFun):
        ''' Makes sure signal type is correct and time basis is the same

            Args:
                testFun (MeasuredFunction): the new function, as encapsulated by an object

            Returns:
                array: the ordinate of the new function in the right timebase

            Raises:
                TypeError: if the type of ``testFun`` is different than the others in this FunctionalBasis
        '''
        if type(testFun).__name__ is not self.memberType.__name__:
            raise TypeError('This FunctionalBasis expects ' + str(self.memberType) +
                ', but was given ' + str(type(testFun)) + '.')
        # Check time base
        if np.any(testFun.absc != self.absc):
            # logger.warning('Warning: Basis signal time abscissa are different. Interpolating...')
            return testFun(self.absc)
        else:
            return testFun.ordi

    def simplePlot(self, *args, **kwargs):
        '''
        '''
        for f in self:
            f.simplePlot(*args, **kwargs)

    def multiAxisPlot(self, *args, axList=None, titleRoot=None, **kwargs):
        ''' titleRoot must take one argument in its format method, which is given the index
            Returns:
                (list(axis)): The axes that were plotted upon
        '''
        if axList is None:
            fi, axList = plt.subplots(nrows=len(self), figsize=(14,14)) # pylint: disable=unused-variable
            #fi, axList = plt.subplots(nrows=len(self), figsize=(14,16))
        if len(axList) != len(self):
            raise ValueError('Wrong number of axes. Got {}, need {}.'.format(len(axList), len(self)))
        for i, ax in enumerate(axList):
            plt.sca(ax)
            self[i].simplePlot(*args, **kwargs)
            if titleRoot is not None:
                plt.title(titleRoot.format(i+1))
                #plt.xlabel('Time (s)')
            #plt.ylabel('Intensity (a.u.)')
            #plt.xlim(0,2e-8)
        return axList

    def histogram(self):
        ''' Gives a MeasuredFunction of counts vs. ordinate values (typically voltage)
            Does not maintain any abscissa information

            At this point, does not allow caller to set the arguments passed to np.histogram

            This is mainly just for plotting
        '''
        hist, bins = np.histogram(self.ordiMat, bins='auto', density=False)
        histFun = MeasuredFunction([], [])
        for iBin, thisOrdi in enumerate(hist):
            thisAbsc = np.mean(bins[iBin:iBin+1])
            histFun.addPoint((thisAbsc, thisOrdi))
        return histFun

    def weightedAddition(self, weiVec):
        ''' Calculates the weighted addition of the basis signals

            Args:
                weiVec (array): weights to be applied to the basis functions

            Returns:
                (MeasuredFunction): weighted addition of basis signals
        '''
        assert(len(weiVec) == self.nDims)
        weiVec = np.reshape(weiVec, (1, self.nDims))
        outOrdi = np.dot(weiVec, self.ordiMat)
        return self.memberType(self.absc, outOrdi.A1)

    def moment(self, order=2, allDims=True, relativeGauss=False):
        ''' The order'th moment of all the points in the bundle.

            Args:
                order (integer): the polynomial moment of inertia. Don't trust the normalization of > 2'th order.
                    order = 1: mean
                    order = 2: variance
                    order = 3: skew
                    order = 4: kurtosis
                allDims (bool): if true, collapses all signals, returning a scalar

            Returns:
                (ndarray or float): the specified moment(s)
        '''
        byDim = np.zeros(len(self))
        for iDim in range(len(self)):
            byDim[iDim] = self[iDim].moment(order, relativeGauss=relativeGauss)
        if allDims:
            return np.mean(byDim)
        else:
            return byDim

    def componentAnalysis(self, *args, pcaIca=True, lNorm=2, expectedComponents=None, **kwargs):
        ''' Gives the waveform representing the principal component of the order

            Args:
                pcaIca (bool): if True, does PCA; if False, does ICA
                lNorm (int): how to normalize weight vectors. L1 norm uses the maximum abs weight, while L2 norm (default) is vector unit
                expectedComponents (FunctionBundle or subclass): Used for flipping signs
                args, kwargs: Feed through to sklearn.decomposition.[PCA(), FastICA()]

            Returns:
                (FunctionBundle or subclass): principal component waveforms
        '''
        from sklearn.decomposition import PCA, FastICA
        compBuiltIn = PCA if pcaIca else FastICA
        compAnal = compBuiltIn(*args, **kwargs)
        compAnal.fit(self.ordiMat.T)
        pcBundle = type(self)()
        for c in compAnal.components_:
            if lNorm == 1:
                w = c / np.sqrt(np.max(c ** 2))
            elif lNorm == 2:
                w = c / np.sqrt(np.sum(c ** 2))
            else:
                raise Exception('Are you serious? Use a valid L-norm')
            pcWfm = self.weightedAddition(w)
            pcBundle.addDim(pcWfm)
        if expectedComponents is not None:
            pcBundle = pcBundle.correctSigns(expectedComponents, maintainOrder=pcaIca)
        return pcBundle

    def correctSigns(self, otherBundle, maintainOrder=True):
        ''' Goes through each component and flips the sign if correlation is negative

            ICA also has a permutation indeterminism.
        '''
        if len(self) != len(otherBundle):
            raise ValueError('Self and other bundle must be the same length')
        newBundle = type(self)()
        usedPermInds = []
        for iDim, oSig in enumerate(otherBundle):
            if maintainOrder:
                sSig = self[iDim]
                if (sSig * oSig).getMean() > 0:
                    newWfm = sSig
                else:
                    newWfm = -1 * sSig
            else:
                permCorrs = np.zeros(len(self))
                for jDim, sSig in enumerate(self):
                    if jDim not in usedPermInds:
                        permCorrs[jDim] = (sSig * oSig).getMean()
                permInd = np.argmax(np.abs(permCorrs))
                permSign = int(np.sign(permCorrs[permInd]))
                newWfm = permSign * self[permInd]
                usedPermInds.append(permInd)
            newBundle.addDim(newWfm)
        return newBundle


class FunctionalBasis(FunctionBundle):
    ''' A FunctionBundle that supports additional linear algebra methods

        Created for weighted addition, decomposition, and component analysis
    '''
    def __init__(self, measFunList=None):
        ''' Can be initialized fully, or initialized with None to be built interactively.

            Args:
                measFunList (list[MeasuredFunction],None): list of MeasuredFunctions that must have the same abscissa.
        '''
        super().__init__(measFunList)

    @classmethod
    def independentDefault(cls, nDims):
        ''' Gives a basis of non-overlapping pulses. Waveforms only
        '''
        newAbsc = np.linspace(0, 1, 1000)
        pWid = .5/nDims
        newObj = cls()
        for iDim in range(nDims):
            on = (iDim + .25)/nDims
            sig = Waveform.pulse(newAbsc, tOn=on, tOff=on+pWid)
            newObj.addDim(sig)
        return newObj

    def innerProds(self, trial):
        ''' takes the inner products of the trial function onto this basis.
        '''
        tvec = self._putInTimebase(trial)
        tmat = np.tile(tvec, (self.nDims, 1))
        products = np.sum(np.multiply(tmat, self.ordiMat), axis=1).A1
        return products

    def magnitudes(self):
        ''' The inner product of the basis with itself
        '''
        return np.sum(np.multiply(self.ordiMat, self.ordiMat), axis=1).A1

    def project(self, trial):
        ''' Projects onto normalized basis
        If the basis is orthogonal, this is equivalent to weight decomposition
        '''
        return self.innerProds(trial) / self.magnitudes()

    def decompose(self, trial, moment=1):
        ''' Uses the Moore-Penrose pseudoinverse to get weight decomposition without orthogonality

            Args:
                trial (MeasuredFunction): signal to be decomposed
                moment (float): polynomial moment of the basis to use when decomposing
        '''
        tvec = self._putInTimebase(trial)
        momBasis = np.power(self.ordiMat, moment)
        basisInverse = np.linalg.pinv(momBasis)
        return np.dot(tvec, basisInverse).A1

    def matrixMultiply(self, weiMat):
        assert(weiMat.shape[1] == self.nDims)
        outBasis = type(self)()
        for weiVec in weiMat:
            weightedDim = self.weightedAddition(weiVec)
            outBasis.addDim(weightedDim)
        return outBasis

    def getMoment(self, weiVecs=None, order=2, relativeGauss=False):
        ''' This is actually the projected moment. Named for compatibility with bss package

            Make sure weiVecs is two dimensional
        '''
        moms = np.zeros(len(weiVecs))
        for iv, v in enumerate(weiVecs):
            weighted = self.weightedAddition(v)
            calcMom = weighted.moment(order, relativeGauss=relativeGauss)
            moms[iv] = calcMom
        return moms

    def remainder(self, trial):
        ''' Gives the remaining parts of the signal that are not explained by the minimum-squared-error decomposition
        '''
        explainedWeights = self.decompose(trial)
        explainedSignal = self.weightedAddition(explainedWeights)
        return trial - explainedSignal

    def covariance(self):
        ''' Returns covariance matrix of the basis, which is nDims x nDims '''
        return np.cov(self.ordiMat)


# Argument sanitizing
def verifyListOfType(arg, checkType):
    ''' Checks to see if the argument is a list or a single object of the checkType
    Returns a list, even if it is length one
    If arg is None, it returns None
    '''
    if arg is None:
        return None
    if isinstance(arg, checkType):
        arg = [arg]
    if isinstance(arg, (list, tuple)):
        for a in arg:
            if not isinstance(a, checkType):
                raise Exception('Incorrect type, expecting ' + str(checkType) +
                    '. Got ' + str(type(a)))
    return arg

def argFlatten(*argLists, typs=(list, tuple, set)):
    ''' Takes a combination of multiple arguments and flattens the ones of type typs.
        None arguments are ignored, no error.

        Args:
            *argLists: multiple arguments that could be lists or tuples
            typs (tuple): types of things to flatten

        Returns:
            (tuple)

        It goes like this::

            dUtil.argFlatten()                                        # == ()
            dUtil.argFlatten(1)                                       # == (1,)
            dUtil.argFlatten((3, 4))                                  # == (3, 4)
            dUtil.argFlatten(1, (3, 4), np.zeros(2))                  # == (1, 3, 4, ndarray([0,0]))
            dUtil.argFlatten(1, [3, 4], np.zeros(2))                  # == (1, 3, 4, ndarray([0,0]))
            dUtil.argFlatten(1, [3, 4], np.zeros(2), typs=tuple)      # == (1, [3, 4], ndarray([0,0]))
            dUtil.argFlatten(1, [3, 4], np.zeros(2), typs=np.ndarray) # == (1, [3, 4], 0., 0.)
    '''
    flatList = []
    for arg in argLists:
        if arg is None:
            continue
        if not isinstance(arg, typs):
            arg = [arg]
        flatList.extend(list(arg))
    return tuple(flatList)


# Simple common array operations
def rms(diffArr, axis=0):
    return np.sqrt(np.mean(diffArr ** 2, axis=axis))

def minmax(arr):
    ''' Returns a list of [min and max] of the array '''
    return np.array([np.min(arr), np.max(arr)])
<|MERGE_RESOLUTION|>--- conflicted
+++ resolved
@@ -900,11 +900,7 @@
         if yArr[i] <= threshVal:
             break
 
-<<<<<<< HEAD
-        logger.debug('Index %s: blanked=%s, yArr=%s', i, invalidIndeces[i], yArr[i])
-=======
-        # logger.debug('Index {}: blanked={}, yArr={}'.format(i, invalidIndeces[i], yArr[i]))
->>>>>>> 0c754077
+        # logger.debug('Index %s: blanked=%s, yArr=%s', i, invalidIndeces[i], yArr[i])
         i += sideSgn
     else:
         validPeak = False
