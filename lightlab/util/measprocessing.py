--- conflicted
+++ resolved
@@ -65,9 +65,6 @@
         lamSort = np.argsort([r.lam for r in res])
         return res[lamSort]
 
-<<<<<<< HEAD
-    def fgResPlot(self, spect=None, avgCnt=1):
-=======
     def killResonances(self, spect=None, avgCnt=1, fwhmsAround=3.):
         '''
         '''
@@ -80,7 +77,6 @@
         return processed
 
     def fgResPlot(self, spect=None, axis=None, avgCnt=1):
->>>>>>> 0c754077
         ''' Takes a foreground spectrum, plots it and its peaks.
         Currently the axis input is unused.
         '''
