--- conflicted
+++ resolved
@@ -1,13 +1,7 @@
-<<<<<<< HEAD
 ''' This module defines the essential interfaces for each kind of instrument.
 
-Todo:
-
-    Document every interface.
-
-=======
-''' This module defines the essential interfaces for each kind of instrument
->>>>>>> 6abb699b
+    Todo:
+        Document every interface.
 '''
 
 from .bases import Instrument
