''' This module defines the essential interfaces for each kind of instrument.

    Todo:
        Document every interface.
'''

from .bases import Instrument


class PowerMeter(Instrument):
    ''' Usage: :any:`/ipynbs/Hardware/PowerMeter.ipynb` '''
    essential_attributes = Instrument.essential_attributes + \
        ['powerDbm',
         'powerLin']


class SourceMeter(Instrument):
    ''' Usage: :any:`/ipynbs/Hardware/Keithley.ipynb` '''
    essential_attributes = Instrument.essential_attributes + \
        ['setCurrent',
         'getCurrent',
         'measVoltage',
         'setProtectionVoltage',
         'protectionVoltage',
         'setProtectionCurrent',
         'protectionCurrent',
         'enable']

    def hardware_warmup(self):
        self.enable(True)

    def hardware_cooldown(self):
        self.enable(False)


class Keithley(SourceMeter):
    ''' Usage: :any:`/ipynbs/Hardware/Keithley.ipynb` '''
    essential_attributes = SourceMeter.essential_attributes + \
        ['setPort',
         'setCurrentMode',
         'setVoltageMode',
         'setVoltage',
         'getVoltage',
         'measCurrent']


class VectorGenerator(Instrument):
    ''' Usage: TODO '''
    essential_attributes = Instrument.essential_attributes + \
        ['amplitude',
         'frequency',
         'enable',
         'modulationEnable',
         'addNoise',
         'setPattern',
         'digiMod',
         'carrierMod',
         'listEnable']


class Clock(Instrument):
    ''' Usage: :any:`/ipynbs/Hardware/Clock.ipynb` '''
    essential_attributes = Instrument.essential_attributes + \
        ['enable',
         'frequency']
    optional_attributes = Instrument.optional_attributes + \
        ['amplitude',
         'sweepSetup',
         'sweepEnable']


class NICurrentSource(Instrument):
    ''' Usage: :ref:`/ipynbs/Hardware/CurrentSources-NI.ipynb` '''
    essential_attributes = Instrument.essential_attributes + \
        ['setChannelTuning',
         'getChannelTuning',
         'off']


class CurrentSource(Instrument):
    ''' Deprecated/Future '''
    essential_attributes = Instrument.essential_attributes + \
        ['setChannelTuning',
         'getChannelTuning',
         'off']


class FunctionGenerator(Instrument):
    ''' Usage: :any:`/ipynbs/Hardware/FunctionGenerator.ipynb` '''
<<<<<<< HEAD
    essentialProperties = Instrument.essentialProperties + \
=======
    essential_attributes = Instrument.essential_attributes + \
>>>>>>> 5c7237c9
        ['frequency',
         'waveform',
         'amplitude',
         'offset',
         'amplitudeLimits',  # This should be a class attribute, not a property. Looks the same though
         'duty']


class LaserSource(Instrument):
    ''' Usage: :any:`/ipynbs/Hardware/LaserSources-ILX.ipynb` '''
    essential_attributes = Instrument.essential_attributes + \
        ['setChannelEnable',
         'getChannelEnable',
         'setChannelWls',
         'getChannelWls',
         'setChannelPowers',
         'getChannelPowers',
         'getAsSpectrum',
         'off',
         'allOn',
         'enableState',
         'wls',
         'powers']
    optional_attributes = ['wlRanges', 'allOff']


class OpticalSpectrumAnalyzer(Instrument):
    ''' Usage: :any:`/ipynbs/Hardware/OpticalSpectrumAnalyzer.ipynb` '''
    essential_attributes = Instrument.essential_attributes + \
        ['spectrum',
         'wlRange']


class Oscilloscope(Instrument):
    ''' Usage: :any:`/ipynbs/Hardware/Oscilloscope.ipynb` '''
    essential_attributes = Instrument.essential_attributes + \
        ['acquire',
         'wfmDb',
         'run']
    optional_attributes = Instrument.optional_attributes + \
        ['histogramStats']

    def hardware_cooldown(self):
        ''' Keep it running continuously in case you are in lab and want to watch
        '''
        self.run()


class DSAOscilloscope(Oscilloscope):
    ''' Usage: :any:`/ipynbs/Hardware/Oscilloscope.ipynb` '''
    essential_attributes = Oscilloscope.essential_attributes + \
        ['histogramStats']


class PulsePatternGenerator(Instrument):
    ''' Usage: :any:`/ipynbs/Hardware/PulsePatternGenerator.ipynb` '''
    essential_attributes = Instrument.essential_attributes + \
        ['setPrbs',
         'setPattern',
         'getPattern',
         'on',
         'syncSource',
         'amplitude',
         'offset',
         ]


class RFSpectrumAnalyzer(Instrument):
    ''' Usage: TODO '''
    essential_attributes = Instrument.essential_attributes + \
        ['getMeasurements',
         'setMeasurement',
         'run',
         'sgramInit',
         'sgramTransfer',
         'spectrum']


class VariableAttenuator(Instrument):
    ''' Usage: :any:`/ipynbs/Hardware/VariableAttenuator.ipynb` '''
    essential_attributes = Instrument.essential_attributes + \
        ['on',
         'off',
         'attenDB',
         'attenLin']


class NetworkAnalyzer(Instrument):
    ''' Usage: :any:`/ipynbs/Hardware/NetworkAnalyzer.ipynb` '''
    essential_attributes = Instrument.essential_attributes + \
        ['amplitude',
         'frequency',
         'enable',
         'run',
         'sweepSetup',
         'sweepEnable',
         'triggerSetup',
         'getSwpDuration',
         'measurementSetup',
         'spectrum',
         'multiSpectra']


class ArduinoInstrument(Instrument):
    ''' Usage: TODO '''
    essential_attributes = Instrument.essential_attributes + \
        ['write',
         'query']<|MERGE_RESOLUTION|>--- conflicted
+++ resolved
@@ -87,16 +87,12 @@
 
 class FunctionGenerator(Instrument):
     ''' Usage: :any:`/ipynbs/Hardware/FunctionGenerator.ipynb` '''
-<<<<<<< HEAD
-    essentialProperties = Instrument.essentialProperties + \
-=======
     essential_attributes = Instrument.essential_attributes + \
->>>>>>> 5c7237c9
         ['frequency',
          'waveform',
          'amplitude',
          'offset',
-         'amplitudeLimits',  # This should be a class attribute, not a property. Looks the same though
+         'amplitudeLimits',
          'duty']
 
 
