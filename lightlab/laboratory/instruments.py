--- conflicted
+++ resolved
@@ -513,14 +513,11 @@
         ['acquire',
         'wfmDb',
         'run']
-<<<<<<< HEAD
 
     def hardware_cooldown(self):
         ''' Keep it running continuously in case you are in lab and want to watch
         '''
         self.run()
-=======
->>>>>>> 44e90be8
 
 class CommunicationAnalyzerScope(Oscilloscope):
     pass
