"""
The laboratory module facilitates the organization and documentation
of instruments, experiments and devices. The objects defined here are
designed to be "hashable", i.e., easy to store and share.
"""

import jsonpickle
from collections import MutableSequence

__all__ = ["Node"]


class Hashable(object):
    """
    Hashable class to be used with jsonpickle's module.
    No instance variables starting with "__" will be serialized.

    By default, every key-value in the initializer will become instance
    variables. E.g. ``Hashable(a=1).a == 1``

    """
    context = jsonpickle.pickler.Pickler(unpicklable=True, warn=True, keys=True)

    def __eq__(self, other):

        # Original idea:
        #
        # if self.__class__ != other.__class__:
        #     return False
        # else:
        #     return self.__dict__ == other.__dict__
        # It doesn't work because of cyclical references inside __dict__

        jsonpickle.set_encoder_options('json', sort_keys=True)
        json_self = self.context.flatten(self, reset=True)
        json_other = self.context.flatten(other, reset=True)
        return json_self == json_other

    def __hash__(self):
        jsonpickle.set_encoder_options('json', sort_keys=True)
        json_self = self.context.flatten(self, reset=True)
        return hash(jsonpickle.json.encode(json_self))

    def __init__(self, **kwargs):
        for k, v in kwargs.items():
            setattr(self, k, v)
        super().__init__()

    def __getstate__(self):
        '''
        This method removes all variables starting with "__" during
        serialization. Variables named as such are actually stored
        different in self.__dict__. Check PEP 8.
        '''
        klassnames = []
        klassnames.append(self.__class__.__name__.lstrip('_'))

        for base in self.__class__.mro():
            klassnames.append(base.__name__.lstrip('_'))

        state = self.__dict__.copy()
        keys_to_delete = set()
        for key in state.keys():
            if isinstance(key, str):
                for klassname in klassnames:
                    if key.startswith("_{}__".format(klassname)):
                        keys_to_delete.add(key)
                    if key.startswith("__"):
                        keys_to_delete.add(key)
        for key in keys_to_delete:
            del state[key]
        return state

    def __setstate__(self, state):
        self.__dict__.update(state)

    def _toJSON(self):
        context = jsonpickle.pickler.Pickler(unpicklable=True, warn=True)
        json_state = context.flatten(self, reset=True)
        jsonpickle.set_encoder_options('json', sort_keys=True, indent=4)
        return jsonpickle.json.encode(json_state)


class Node(Hashable):
<<<<<<< HEAD

    def placeBench(self, new_bench):
        self.bench = new_bench
=======
    """
    Node is a token of an object that exists in a laboratory.
    For example, subclasses are:

        - a :py:class:`~lightlab.laboratory.devices.Device`
        - a :py:class:`~lightlab.laboratory.instruments.bases.Host`
        - a :py:class:`~lightlab.laboratory.instruments.bases.Bench`
        - an :py:class:`~lightlab.laboratory.instruments.bases.Instrument`

    """

    def placeBench(self, new_bench):  # TODO Deprecate
        self.bench = new_bench


def typed_property(type_obj, name):
    """ Property that only accepts instances of a class and
    stores the contents in self.name"""
    def fget(self):
        return getattr(self, name)

    def fset(self, value):
        if value is None or isinstance(value, type_obj):
            return setattr(self, name, value)
        else:
            raise TypeError(f"{value} is not instance of {type_obj}")

    def fdel(self):
        return setattr(self, name, None)

    doc = f"Property that only accepts {type_obj} values"

    return property(fget, fset, fdel, doc)


# https://stackoverflow.com/questions/3487434/overriding-append-method-after-inheriting-from-a-python-list
class NamedList(MutableSequence, Hashable):
    """
    Object list that enforces that there are only one object.name in the list.

    """

    def __init__(self, *args):
        self.list = list()
        self.extend(list(args))

    @property
    def dict(self):
        return {i.name: i for i in self}

    @property
    def values(self):
        return lambda: iter(self.list)

    @property
    def keys(self):
        return lambda: iter([i.name for i in self])

    def check(self, v):
        if not hasattr(v, 'name'):
            raise TypeError(f"{type(v)} does not have name.")

    def __len__(self):
        return len(self.list)

    def __getitem__(self, i):
        if isinstance(i, str):
            return self.dict[i]
        return self.list[i]

    def __delitem__(self, i):
        if isinstance(i, str):
            matching_idxs = [idx for idx, elem in enumerate(self) if elem.name == i]
            for idx in matching_idxs:
                del self.list[idx]
        else:
            del self.list[i]

    def __setitem__(self, i, v):
        self.check(v)
        if isinstance(i, str):
            if i in self.dict.keys():
                matching_idxs = [idx for idx, elem in enumerate(self) if elem.name == i]
                assert len(matching_idxs) == 1
                idx = matching_idxs[0]
                self.list[idx] = v  # update current entry
            else:
                if i != v.name:
                    # Renaming instrument to conform to the dict's key
                    # named_list['name1'] = Instrument('name2')
                    # Instrument will be renamed to name1 prior to insertion
                    v.name = i

                # special case when v is already in the list, in
                # which case one must do nothing.
                if v not in self.list:
                    self.list.append(v)
        else:
            self.list[i] = v

    def insert(self, i, v):
        self.check(v)
        name_list = [i.name for i in self]
        if v.name in name_list:
            raise RuntimeError(f"{v.name} already exists in list {name_list}.")
        if isinstance(i, str):
            del self[i]
            self[i] = v
        self.list.insert(i, v)

    def __str__(self):
        return str(self.list)


class TypedList(NamedList):
    """
    Object list that enforces that there are only one object.name in
    the list and that they belong to a certain class (obj_type).
    """

    def __init__(self, obj_type, *args):
        self.obj_type = obj_type
        super().__init__(*args)

    def check(self, v):
        if not isinstance(v, self.obj_type):
            raise TypeError(f"{v} is not an instance of {self.obj_type}")
        return super().check(v)
>>>>>>> 0c754077
<|MERGE_RESOLUTION|>--- conflicted
+++ resolved
@@ -82,11 +82,6 @@
 
 
 class Node(Hashable):
-<<<<<<< HEAD
-
-    def placeBench(self, new_bench):
-        self.bench = new_bench
-=======
     """
     Node is a token of an object that exists in a laboratory.
     For example, subclasses are:
@@ -214,5 +209,4 @@
     def check(self, v):
         if not isinstance(v, self.obj_type):
             raise TypeError(f"{v} is not an instance of {self.obj_type}")
-        return super().check(v)
->>>>>>> 0c754077
+        return super().check(v)