from . import VISAInstrumentDriver
from lightlab.equipment.abstract_drivers import PowerMeterAbstract
from lightlab.laboratory.instruments import PowerMeter


class Advantest_Q8221_PM(VISAInstrumentDriver, PowerMeterAbstract):
    ''' Q8221 Optical Multi-power Meter

        `Manual <https://www.advantest.com/documents/11348/146687/pdf_mn_EQ7761_PROGRAMMING_GUIDE.pdf>`__
    '''
    instrument_category = PowerMeter
    channelDescriptions = {1: 'A', 2: 'B', 3: 'A/B'}

    def __init__(self, name='The Advantest power meter', address=None, **kwargs):
        super().__init__(name=name, address=address, **kwargs)

    def startup(self):
        '''
<<<<<<< HEAD
        Todo:

            Read manual and set the channels to DBM and default channel to A

            * Default read: "DBA-054.8686E+00\\r\\n"
            * query("CH1"): "DBB-054.8686E+00\\r\\n"

=======
            Behaves the same as super.

            Todo:
                Read manual and set the channels to DBM and default channel to A
                    * Default read: "DBA-054.8686E+00"
                    * query("CH1"): "DBB-054.8686E+00"
>>>>>>> 1eaa5060
        '''
        super().startup()

    def open(self):
        super().open()
        self.mbSession.write_termination = ''
        self.mbSession.clear()

    def powerDbm(self, channel=1):
        ''' The detected optical power in dB on the specified channel

            Args:
                channel (int): Power Meter channel

            Returns:
                (double): Power in dB or dBm
        '''
        self.validateChannel(channel)
        self.write('CH' + str(channel))
        powStr = self.query('CH' + str(channel))
        return float(powStr[3:])<|MERGE_RESOLUTION|>--- conflicted
+++ resolved
@@ -16,22 +16,13 @@
 
     def startup(self):
         '''
-<<<<<<< HEAD
+        Behaves the same as super.
+
         Todo:
+            Read manual and set the channels to DBM and default channel to A
+                * Default read: "DBA-054.8686E+00"
+                * query("CH1"): "DBB-054.8686E+00"
 
-            Read manual and set the channels to DBM and default channel to A
-
-            * Default read: "DBA-054.8686E+00\\r\\n"
-            * query("CH1"): "DBB-054.8686E+00\\r\\n"
-
-=======
-            Behaves the same as super.
-
-            Todo:
-                Read manual and set the channels to DBM and default channel to A
-                    * Default read: "DBA-054.8686E+00"
-                    * query("CH1"): "DBB-054.8686E+00"
->>>>>>> 1eaa5060
         '''
         super().startup()
 
