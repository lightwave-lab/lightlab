from . import VISAInstrumentDriver
from lightlab.equipment.abstract_drivers import Configurable
from lightlab.laboratory.instruments import NetworkAnalyzer

import numpy as np
import time
from lightlab.util.data import Spectrum, FunctionBundle
import matplotlib.pyplot as plt
from IPython import display


class Agilent_N5222A_NA(VISAInstrumentDriver, Configurable):

    ''' Agilent PNA N5222A , RF network analyzer

        `Manual <http://na.support.keysight.com/pna/help/PNAHelp9_90.pdf>`_

        WARNING: The address is the same as the slow function generator, so don't use both on andromeda at the same time.

        Steep learning curve.

        Usage: :any:`/ipynbs/Hardware/NetworkAnalyzer.ipynb`

        Todo:
            All the RF equipment is reusing __enaBlock. Make this a method of Configurable.

            When setting up general, you have to setup sweep before setting CW frequency,
            or else the CW freq becomes the start frequency. Why? See hack in sweepSetup.
    '''
    instrument_category = NetworkAnalyzer

    def __init__(self, name='The network analyzer', address=None, **kwargs):
        VISAInstrumentDriver.__init__(self, name=name, address=address, **kwargs)
        Configurable.__init__(self, headerIsOptional=False)
        self.chanNum = 1
        self.traceNum = 1
        self.auxTrigNum = 1
        self.swpRange = None
        self.measType = 'S21'

    def startup(self):
        self.measurementSetup(self.measType)

    def amplitude(self, amp=None):
        ''' Amplitude is in dBm

            Args:
                amp (float): If None, only gets

            Returns:
                (float): output power amplitude
        '''
        if amp is not None:
            if amp > 30:
                print(f'Warning: PNA ony goes up to +30dBm, given {amp}dBm.')
                amp = 30
            if amp < -30:
                print(f'Warning: R&S ony goes down to -30dBm, given {amp}dBm.')
                amp = -30
            self.setConfigParam('SOUR:POW', amp)
        return self.getConfigParam('SOUR:POW')

    def frequency(self, freq=None):
        ''' Frequency is in Hertz

            **Setting the frequency takes you out of sweep mode automatically**


            Args:
                freq (float): If None, only gets

            Returns:
                (float): center frequency
        '''
        if freq is not None:
            if freq > 26e9:
                print(f'Warning: Agilent N5183 ony goes up to 40GHz, given {freq / 1e9}GHz.')
                freq = 26e9
            if freq == self.getConfigParam('SENS:FREQ:CW'):
                return freq
            if self.sweepEnable():
                print('Warning: Agilent N5183 was sweeping when you set frequency, moving to CW mode')
                # So we need to update this object's internal state too
                self.sweepEnable(False)
            # Setting this automatically brings to CW mode
            self.setConfigParam('SENS:FREQ:CW', freq)
        return self.getConfigParam('SENS:FREQ:CW')

    def enable(self, enaState=None):
        ''' Enabler for the entire output

            Args:
                enaState (bool): If None, only gets

            Returns:
                (bool): is RF output enabled
        '''
        return self.__enaBlock('OUTP:STAT', enaState)

    def run(self):
        self.setConfigParam('SENS:SWE:MODE', 'CONT')

    def sweepSetup(self, startFreq, stopFreq, nPts=None, dwell=None, ifBandwidth=None):
        ''' Configure sweep. See instrument for constraints; they are not checked here.

            **Does not auto-enable. You must also call :meth:`sweepEnable`**

            Args:
                startFreq (float): lower frequency in Hz
                stopFreq (float): upper frequency in Hz
                nPts (int): number of points
                dwell (float): time in seconds to wait at each sweep point. Default is minimum.

            Returns:
                None
        '''
        self.swpRange = [startFreq, stopFreq]

        if nPts is not None:
            self.setConfigParam('SENS:SWE:POIN', nPts)
        if dwell is not None:
            self.setConfigParam('SENS:SWE:DWEL', dwell)
        if ifBandwidth is not None:
            self.setConfigParam('SENS:IF:FREQ', ifBandwidth)

        self.getSwpDuration(forceHardware=True)

    def sweepEnable(self, swpState=None):
        ''' Switches between sweeping (True) and CW (False) modes

            Args:
                swpState (bool): If None, only gets, doesn't set.

            Returns:
                (bool): is the output sweeping
        '''
        if swpState is not None:
            self.setConfigParam('SENS:SWE:TYPE', 'LIN' if swpState else 'CW')
            if self.swpRange is not None:
                self.setConfigParam('SENS:FREQ:STAR', self.swpRange[0], forceHardware=True)  # Hack
                self.setConfigParam('SENS:FREQ:STOP', self.swpRange[1], forceHardware=True)  # Hack
        return self.getConfigParam('SENS:SWE:TYPE') == 'LIN'

    def normalize(self):
        pass

    def triggerSetup(self, useAux=None, handshake=None, isSlave=False):
        prefix = f'TRIG:CHAN{self.chanNum}:AUX{self.auxTrigNum}'
        self.setConfigParam(f'{prefix}:INT', 'SWE')
        self.setConfigParam(f'{prefix}:POS', 'BEF')
        self.setConfigParam('TRIG:SOUR', 'EXT' if isSlave else 'IMM')
        self.__enaBlock(f'{prefix}:HAND', handshake)
        return self.__enaBlock(prefix, useAux)

    def getSwpDuration(self, forceHardware=False):
        return float(self.getConfigParam('SENS:SWE:TIME', forceHardware=forceHardware))

    def measurementSetup(self, measType='S21', chanNum=None):
        if chanNum is None:
            chanNum = self.chanNum
        traceNum = chanNum
        # First let's see the measurements already on this channel
        retStr = self.query(f'CALC{chanNum}:PAR:CAT:EXT?').strip('"')
        if retStr == 'NO CATALOG':
            activeMeasTypes = []
            activeMeasNames = []
        else:
            activeMeasTypes = retStr.split(',')[1::2]
            activeMeasNames = retStr.split(',')[::2]

        newMeasName = f'ANT{chanNum}_{measType}'
        if len(activeMeasTypes) == 1 and measType == activeMeasTypes[0] and newMeasName == activeMeasNames[0]:
            # It is already set up
            changed = False
        else:
            # Clear them
            for mName in activeMeasNames:
                self.write(f"CALC{chanNum}:PAR:DEL '{mName}'")
            # make a new measurement
            self.setConfigParam(
                f"CALC{chanNum}:PAR:EXT",
                f"'{newMeasName}', '{measType}'",
                forceHardware=True,
            )

            self.setConfigParam(
                f'DISP:WIND:TRACE{traceNum}:FEED',
                f"'{newMeasName}'",
                forceHardware=True,
            )

            changed = True
<<<<<<< HEAD
        self.setConfigParam(
            f'CALC{self.chanNum}:PAR:MNUM', self.chanNum, forceHardware=changed
        )

=======
        self.setConfigParam('CALC{}:PAR:MNUM'.format(self.chanNum),
                            self.chanNum, forceHardware=changed)

        retStr = self.query('CALC{}:PAR:CAT:EXT?'.format(chanNum)).strip('"')
>>>>>>> 86563dd1
        # self.setConfigParam('CALC{}:PAR:SEL'.format(self.chanNum), self.chanNum, forceHardware=changed)
        # wait for changes to take effect
        # This could be improved by something like *OPC? corresponding to the end
        # of the first sweep
        time.sleep(self.getSwpDuration())
        self.measType = measType

    def spectrum(self):
        # raise NotImplementedError('not working')
        # self.setConfigParam('SENS:SWE:GRO:COUN', nGroups)

        self.setConfigParam('SENS:SWE:MODE', 'HOLD')
        self.write('SENS:SWE:MODE SING')
        self.query('*OPC?')

        self.setConfigParam('FORM', 'ASC')

        self.open()
        dbm = self.query_ascii_values(f'CALC{self.chanNum}:DATA? FDATA')
        self.close()

        fStart = float(self.getConfigParam('SENS:FREQ:STAR'))
        fStop = float(self.getConfigParam('SENS:FREQ:STOP'))
        freqs = np.linspace(fStart, fStop, len(dbm))
#       return freqs, dbm
        return Spectrum(freqs, dbm)

    # fixme: get this out of here.
    def multiSpectra(self, nSpect=1, livePlot=False):
        bund = FunctionBundle()
        for iSpect in range(nSpect):
            s = self.spectrum()
            bund.addDim(s)
            if livePlot:
                s.simplePlot()
                display.clear_output()
                display.display(plt.gcf())
            else:
                print(f'Took spectrum {iSpect + 1} of {nSpect}')
        print('done.')
        return bund

    def __enaBlock(self, param, enaState=None, forceHardware=False):
        ''' Enable wrapper that transitions from bool to whatever the equipment might put out.

            Args:
                param (str): the configuration string
                enaState (bool, None): If None, does not set; only gets
                forceHardware (bool): feeds through to setConfigParam

            Returns:
                (bool): is this parameter enabled
        '''
        wordMap = {True: 'ON', False: 'OFF'}
        trueWords = [True, 1, '1', 'ON']
        if enaState is not None:
            self.setConfigParam(param, wordMap[enaState], forceHardware=forceHardware)
        return self.getConfigParam(param, forceHardware=forceHardware) in trueWords<|MERGE_RESOLUTION|>--- conflicted
+++ resolved
@@ -190,17 +190,9 @@
             )
 
             changed = True
-<<<<<<< HEAD
         self.setConfigParam(
             f'CALC{self.chanNum}:PAR:MNUM', self.chanNum, forceHardware=changed
         )
-
-=======
-        self.setConfigParam('CALC{}:PAR:MNUM'.format(self.chanNum),
-                            self.chanNum, forceHardware=changed)
-
-        retStr = self.query('CALC{}:PAR:CAT:EXT?'.format(chanNum)).strip('"')
->>>>>>> 86563dd1
         # self.setConfigParam('CALC{}:PAR:SEL'.format(self.chanNum), self.chanNum, forceHardware=changed)
         # wait for changes to take effect
         # This could be improved by something like *OPC? corresponding to the end
