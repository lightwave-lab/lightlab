--- conflicted
+++ resolved
@@ -306,11 +306,6 @@
         finally:
             self.setConfigParam(cStr, oldVal)
 
-<<<<<<< HEAD
-=======
-    # More specialized access methods that handle command subgroups, files,
-    # and tokens
->>>>>>> 48b084e8
     def getDefaultFilename(self):
         r''' Combines the :data:`lightlab.util.io.paths.defaultFileDir`
             with the \*IDN? string of this instrument.
