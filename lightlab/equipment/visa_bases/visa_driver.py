--- conflicted
+++ resolved
@@ -30,19 +30,12 @@
         super().__init__(name, bases, dct)
 
     def __call__(cls, *args, **kwargs):
-<<<<<<< HEAD
-        """All *args go to the driver.
-        name and address go to both.
-        kwargs go priority to driver bases, otherwise to Instrument
-        """
-=======
         '''
             All \*args go to the driver.
             name and address go to both.
             kwargs go priority to driver bases, otherwise to Instrument.
             This occurs at initialization time of an object
         '''
->>>>>>> 0c754077
         if (cls.instrument_category is not None
                 and not kwargs.pop('directInit', False)):
             name = kwargs.pop('name', None)
@@ -103,11 +96,7 @@
         self.__started = False
 
     def startup(self):
-<<<<<<< HEAD
-        logger.debug("{}startup method empty %s", self.__class__.__name__)
-=======
-        logger.debug("{}.startup method empty".format(self.__class__.__name__))
->>>>>>> 0c754077
+        logger.debug("%s.startup method empty", self.__class__.__name__)
 
     def open(self):
         super().open()
